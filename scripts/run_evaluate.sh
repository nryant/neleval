#!/usr/bin/env bash
#
# Evaluate and save to file
set -e

usage="Usage: $0 GOLD SYSTEM"

if [ "$#" -ne 2 ]; then
    echo $usage
    exit 1
fi

gold=$1; shift # prepared gold standard annotations (.combined.tsv)
sys=$1; shift # prepared system annotations (.combined.tsv)

out=`echo $sys | sed 's/.combined.tsv/.evaluation/'`
./nel evaluate \
<<<<<<< HEAD
    -l all \
    -c all \
    -f 'tab' \
=======
    -m all \
    -f 'tab_format' \
>>>>>>> 52c03db9
    -g $gold \
    $sys \
    > $out<|MERGE_RESOLUTION|>--- conflicted
+++ resolved
@@ -15,14 +15,8 @@
 
 out=`echo $sys | sed 's/.combined.tsv/.evaluation/'`
 ./nel evaluate \
-<<<<<<< HEAD
-    -l all \
-    -c all \
+    -m all \
     -f 'tab' \
-=======
-    -m all \
-    -f 'tab_format' \
->>>>>>> 52c03db9
     -g $gold \
     $sys \
     > $out